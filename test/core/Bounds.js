describe('getBounds', function ()
{

    it('should register correct width and height with a LOADED Sprite', function ()
    {
        var parent = new PIXI.Container();
        var texture = PIXI.RenderTexture.create(10, 10);

        var sprite = new PIXI.Sprite(texture);

        parent.addChild(sprite);

        var bounds;

        bounds = sprite.getBounds();

        expect(bounds.x).to.equal(0);
        expect(bounds.y).to.equal(0);
        expect(bounds.width).to.equal(10);
        expect(bounds.height).to.equal(10);

        sprite.position.x = 20;
        sprite.position.y = 20;

        sprite.scale.x = 2;
        sprite.scale.y = 2;

        bounds = sprite.getBounds();

        expect(bounds.x).to.equal(20);
        expect(bounds.y).to.equal(20);
        expect(bounds.width).to.equal(20);
        expect(bounds.height).to.equal(20);


        bounds = sprite.getBounds(true);

        expect(bounds.x).to.equal(20);
        expect(bounds.y).to.equal(20);
        expect(bounds.width).to.equal(20);
        expect(bounds.height).to.equal(20);

    });

    it('should register correct width and height with Graphics', function ()
    {
        var parent = new PIXI.Container();

        var graphics = new PIXI.Graphics();

        var bounds;

        bounds = graphics.getBounds();

        expect(bounds.x).to.equal(0);
        expect(bounds.y).to.equal(0);
        expect(bounds.width).to.equal(0);
        expect(bounds.height).to.equal(0);

        graphics.beginFill(0xFF0000).drawCircle(0, 0, 10, 10);//texture);

        parent.addChild(graphics);

        bounds = graphics.getBounds();

        expect(bounds.x).to.equal(-10);
        expect(bounds.y).to.equal(-10);
        expect(bounds.width).to.equal(20);
        expect(bounds.height).to.equal(20);

        graphics.position.x = 20;
        graphics.position.y = 20;

        graphics.scale.x = 2;
        graphics.scale.y = 2;

        bounds = graphics.getBounds();

        expect(bounds.x).to.equal(0);
        expect(bounds.y).to.equal(0);
        expect(bounds.width).to.equal(40);
        expect(bounds.height).to.equal(40);

        bounds = graphics.getBounds(true);

        expect(bounds.x).to.equal(0);
        expect(bounds.y).to.equal(0);
        expect(bounds.width).to.equal(40);
        expect(bounds.height).to.equal(40);

    });

    it('should register correct width and height with an empty Container', function ()
    {
        var parent = new PIXI.Container();

        var container = new PIXI.Container();//Graphics().beginFill(0xFF0000).drawCircle(0, 0, 10, 10);//texture);

        parent.addChild(container);

        var bounds;

        bounds = container.getBounds();

        expect(bounds.x).to.equal(0);
        expect(bounds.y).to.equal(0);
        expect(bounds.width).to.equal(0);
        expect(bounds.height).to.equal(0);

        container.position.x = 20;
        container.position.y = 20;

        container.scale.x = 2;
        container.scale.y = 2;

        bounds = container.getBounds();

        expect(bounds.x).to.equal(0);
        expect(bounds.y).to.equal(0);
        expect(bounds.width).to.equal(0);
        expect(bounds.height).to.equal(0);

    });

    it('should register correct width and height with a Container', function ()
    {
        var parent = new PIXI.Container();

        var container = new PIXI.Container();//Graphics().beginFill(0xFF0000).drawCircle(0, 0, 10, 10);//texture);

        var graphics = new PIXI.Graphics().beginFill(0xFF0000).drawCircle(0, 0, 10, 10);//texture);

        var texture = PIXI.RenderTexture.create(10, 10);
        var sprite = new PIXI.Sprite(texture);

        container.addChild(sprite);
        container.addChild(graphics);

        parent.addChild(container);

        sprite.position.x = 30;
        sprite.position.y = 20;
        graphics.position.x = 100;
        graphics.position.y = 100;

        var bounds;

        bounds = container.getBounds();

        expect(bounds.x).to.equal(30);
        expect(bounds.y).to.equal(20);
        expect(bounds.width).to.equal(80);
        expect(bounds.height).to.equal(90);

        container.rotation = 0.1;

        bounds = container.getBounds();

        expect(bounds.x | 0).to.equal(26);
        expect(bounds.y | 0).to.equal(22);
        expect(bounds.width | 0).to.equal(73);
        expect(bounds.height | 0).to.equal(97);

        bounds = container.getBounds(true);

        expect(bounds.x | 0).to.equal(26);
        expect(bounds.y | 0).to.equal(22);
        expect(bounds.width | 0).to.equal(73);
        expect(bounds.height | 0).to.equal(97);


    });

    it('should register correct width and height with an item that has already had its parent Container transformed', function ()
    {
        var parent = new PIXI.Container();

        var container = new PIXI.Container();//Graphics().beginFill(0xFF0000).drawCircle(0, 0, 10, 10);//texture);

        var graphics = new PIXI.Graphics().beginFill(0xFF0000).drawRect(0, 0, 10, 10);//texture);


        parent.addChild(container);
        container.addChild(graphics);

        container.position.x = 100;
        container.position.y = 100;

        var bounds;

        bounds = container.getBounds();

        expect(bounds.x).to.equal(100);
        expect(bounds.y).to.equal(100);
        expect(bounds.width).to.equal(10);
        expect(bounds.height).to.equal(10);

        bounds = graphics.getBounds(true);

        expect(bounds.x).to.equal(100);
        expect(bounds.y).to.equal(100);
        expect(bounds.width).to.equal(10);
        expect(bounds.height).to.equal(10);
    });

    it('should register correct width and height with a Mesh', function ()
    {
        var parent = new PIXI.Container();

        var texture = PIXI.RenderTexture.create(10, 10);

        var plane = new PIXI.mesh.Plane(texture);

        parent.addChild(plane);

        plane.position.x = 20;
        plane.position.y = 20;

        var bounds;

        bounds = plane.getBounds();

        expect(bounds.x).to.equal(20);
        expect(bounds.y).to.equal(20);
        expect(bounds.width).to.equal(10);
        expect(bounds.height).to.equal(10);

        plane.scale.x = 2;
        plane.scale.y = 2;

        bounds = plane.getBounds();

        expect(bounds.x).to.equal(20);
        expect(bounds.y).to.equal(20);
        expect(bounds.width).to.equal(20);
        expect(bounds.height).to.equal(20);

    });

<<<<<<< HEAD
    it('should register correct width and height with an a DisplayObject is visible false', function ()
    {
=======
    it('should register correct width and height with Container children not visible', function() {
>>>>>>> e191f1e3

        var parent = new PIXI.Container();

        var container = new PIXI.Container();//Graphics().beginFill(0xFF0000).drawCircle(0, 0, 10, 10);//texture);

        var graphics = new PIXI.Graphics().beginFill(0xFF0000).drawCircle(0, 0, 10, 10);//texture);

        var texture = PIXI.RenderTexture.create(10, 10);
        var sprite = new PIXI.Sprite(texture);

        container.addChild(sprite);
        container.addChild(graphics);

        parent.addChild(container);

        sprite.position.x = 30;
        sprite.position.y = 20;
        graphics.position.x = 100;
        graphics.position.y = 100;

        graphics.visible = false;

        var bounds;

        bounds = container.getBounds();

        expect(bounds.x).to.equal(30);
        expect(bounds.y).to.equal(20);
        expect(bounds.width).to.equal(10);
        expect(bounds.height).to.equal(10);

        sprite.renderable = false;

        bounds = container.getBounds();

        expect(bounds.x).to.equal(0);
        expect(bounds.y).to.equal(0);
        expect(bounds.width).to.equal(0);
        expect(bounds.height).to.equal(0);

        bounds = sprite.getBounds();

        expect(bounds.x).to.equal(30);
        expect(bounds.y).to.equal(20);
        expect(bounds.width).to.equal(10);
        expect(bounds.height).to.equal(10);

    });

    it('should register correct bounds of invisible Container', function() {
        var parent = new PIXI.Container();

        var container = new PIXI.Container();//Graphics().beginFill(0xFF0000).drawCircle(0, 0, 10, 10);//texture);

        var texture = PIXI.RenderTexture.create(10, 10);
        var sprite = new PIXI.Sprite(texture);

        container.addChild(sprite);
        parent.addChild(container);

        sprite.position.set(30, 20);
        container.visible = false;
        container.position.set(100, 100);

        var bounds;

        bounds = container.getBounds();

        expect(bounds.x).to.equal(130);
        expect(bounds.y).to.equal(120);
        expect(bounds.width).to.equal(10);
        expect(bounds.height).to.equal(10);

    });

    it('should register correct width and height with Container masked child', function() {

        var parent = new PIXI.Container();

        var container = new PIXI.Container();//Graphics().beginFill(0xFF0000).drawCircle(0, 0, 10, 10);//texture);

       var graphics = new PIXI.Graphics().beginFill(0xFF0000).drawRect(0, 0, 10, 10);//texture);

        var texture = PIXI.RenderTexture.create(10, 10);
        var sprite = new PIXI.Sprite(texture);

        container.addChild(sprite);
        container.addChild(graphics);
        sprite.mask = graphics;

        parent.addChild(container);

        sprite.position.x = 30;
        sprite.position.y = 20;
        graphics.position.x = 32;
        graphics.position.y = 23;

        var bounds;

        bounds = graphics.getBounds();

        expect(bounds.x).to.equal(32);
        expect(bounds.y).to.equal(23);
        expect(bounds.width).to.equal(10);
        expect(bounds.height).to.equal(10);

        bounds = container.getBounds();

        expect(bounds.x).to.equal(32);
        expect(bounds.y).to.equal(23);
        expect(bounds.width).to.equal(8);
        expect(bounds.height).to.equal(7);

    });

    it('should register correct width and height with an a DisplayObject parent has moved', function ()
    {

        var parent = new PIXI.Container();

        var container = new PIXI.Container();//Graphics().beginFill(0xFF0000).drawCircle(0, 0, 10, 10);//texture);

        var graphics = new PIXI.Graphics().beginFill(0xFF0000).drawCircle(0, 0, 10);//texture);

        container.addChild(graphics);

        parent.addChild(container);

        //  graphics.position.x = 100;
        //  graphics.position.y = 100;
        container.position.x -= 100;
        container.position.y -= 100;

        var bounds = graphics.getBounds();

        expect(bounds.x).to.equal(-110);
        expect(bounds.y).to.equal(-110);
        expect(bounds.width).to.equal(20);
        expect(bounds.height).to.equal(20);


    });

    it('should register correct width and height with an a Text Object', function ()
    {

        var parent = new PIXI.Container();

        var container = new PIXI.Container();//Graphics().beginFill(0xFF0000).drawCircle(0, 0, 10, 10);//texture);

        var text = new PIXI.Text('i am some text');

        container.addChild(text);

        parent.addChild(container);

        var bounds;

        bounds = text.getBounds();
        var bx = bounds.width;

        expect(bounds.x).to.equal(0);
        expect(bounds.y).to.equal(0);
        expect(bounds.width).to.be.greaterThan(0);
        expect(bounds.height).to.greaterThan(0);

        text.text = 'hello!';

        bounds = text.getBounds();

        // this variable seems to be different on different devices. a font thing?
        expect(bounds.width).to.not.equal(bx);

    });

    it('should return a different rectangle if getting local bounds after global bounds ', function ()
    {

        var parent = new PIXI.Container();
        var texture = PIXI.RenderTexture.create(10, 10);
        var sprite = new PIXI.Sprite(texture);

        sprite.position.x = 20;
        sprite.position.y = 20;

        sprite.scale.x = 2;
        sprite.scale.y = 2;

        parent.addChild(sprite);

        var bounds = sprite.getBounds();

        expect(bounds.x).to.equal(20);
        expect(bounds.y).to.equal(20);
        expect(bounds.width).to.equal(20);
        expect(bounds.height).to.equal(20);

        var localBounds = sprite.getLocalBounds();

        expect(localBounds.x).to.equal(0);
        expect(localBounds.y).to.equal(0);
        expect(localBounds.width).to.equal(10);
        expect(localBounds.height).to.equal(10);
    });

    it('should ensure bounds respect the trim of a texture ', function ()
    {

        var parent = new PIXI.Container();
        var baseTexture = new PIXI.BaseRenderTexture(100, 100);

        var orig = new PIXI.Rectangle(0, 0, 100, 50);
        var frame = new PIXI.Rectangle(2, 2, 50, 50);
        var trim = new PIXI.Rectangle(25, 0, 50, 50);

        var trimmedTexture = new PIXI.Texture(baseTexture, frame, orig, trim);

        var sprite = new PIXI.Sprite(trimmedTexture);

        sprite.position.x = 20;
        sprite.position.y = 20;

        parent.addChild(sprite);

        var bounds = sprite.getBounds();

        expect(bounds.x).to.equal(20);
        expect(bounds.y).to.equal(20);
        expect(bounds.width).to.equal(100);
        expect(bounds.height).to.equal(50);

    });
});<|MERGE_RESOLUTION|>--- conflicted
+++ resolved
@@ -237,12 +237,8 @@
 
     });
 
-<<<<<<< HEAD
     it('should register correct width and height with an a DisplayObject is visible false', function ()
     {
-=======
-    it('should register correct width and height with Container children not visible', function() {
->>>>>>> e191f1e3
 
         var parent = new PIXI.Container();
 
