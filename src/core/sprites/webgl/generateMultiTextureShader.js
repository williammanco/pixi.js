var Shader = require('pixi-gl-core').GLShader;
var glslify  = require('glslify');

var fragTemplate = [

    'precision lowp float;',
    'varying vec2 vTextureCoord;',
    'varying vec4 vColor;',
    'varying float vTextureId;',
    'uniform sampler2D uSamplers[%count%];',

    'void main(void){',
        'vec4 color;',
        'int ndx = int(vTextureId);',
        '%forloop%',
        'gl_FragColor = color * vColor;',
    '}'
].join('\n');

function generateMultiTextureShader(gl, maxTextures)
{
    var vertexSrc = glslify('./texture.vert');
    var fragmentSrc = fragTemplate;

    fragmentSrc = fragmentSrc.replace(/\%count\%/gi, maxTextures);
    fragmentSrc = fragmentSrc.replace(/\%forloop\%/gi, generateSampleSrc(maxTextures));

    var shader = new Shader(gl, vertexSrc, fragmentSrc);

    var sampleValues = [];
    for (var i = 0; i < maxTextures; i++) {
        sampleValues[i] = i;
    }

    shader.bind();
    shader.uniforms.uSamplers = sampleValues;

    return shader;
}

function generateSampleSrc(maxTextures)
{
    var src = '';

    src += '\n';
    src += '\n';

    for (var i = 0; i < maxTextures; i++)
    {
<<<<<<< HEAD
        if(i > 0)src += '\nelse ';
        if(i < maxTextures-1)src += 'if(vTextureId == ' + i + '.0)';
=======
        if(i > 0) {
          src += '\nelse ';
        }
        if(i < maxTextures-1) {
          src += 'if(ndx == ' + i + ')';
        }
>>>>>>> a1accad2
        src += '\n{';
        src += '\n\tcolor = texture2D(uSamplers['+i+'], vTextureCoord);';
        src += '\n}';
    }

    src += '\n';
    src += '\n';

    return src;
}

<<<<<<< HEAD
var fragTemplate = [

    'precision lowp float;',
    'varying vec2 vTextureCoord;',
    'varying vec4 vColor;',
    'varying float vTextureId;',
    'uniform sampler2D uSamplers[%count%];',

    'void main(void){',
        'vec4 color;',
        '%forloop%',
        'gl_FragColor = color * vColor;',
    '}'
].join('\n');

=======
>>>>>>> a1accad2
module.exports = generateMultiTextureShader;<|MERGE_RESOLUTION|>--- conflicted
+++ resolved
@@ -1,5 +1,4 @@
-var Shader = require('pixi-gl-core').GLShader;
-var glslify  = require('glslify');
+var Shader = require('pixi-gl-core').GLShader; var glslify  = require('glslify');
 
 var fragTemplate = [
 
@@ -11,7 +10,6 @@
 
     'void main(void){',
         'vec4 color;',
-        'int ndx = int(vTextureId);',
         '%forloop%',
         'gl_FragColor = color * vColor;',
     '}'
@@ -28,7 +26,8 @@
     var shader = new Shader(gl, vertexSrc, fragmentSrc);
 
     var sampleValues = [];
-    for (var i = 0; i < maxTextures; i++) {
+    for (var i = 0; i < maxTextures; i++) 
+    {
         sampleValues[i] = i;
     }
 
@@ -44,20 +43,19 @@
 
     src += '\n';
     src += '\n';
+    
+    for (var i = 0; i < maxTextures; i++) 
+    {
+        if(i > 0)
+        {
+            src += '\nelse ';
+        }
 
-    for (var i = 0; i < maxTextures; i++)
-    {
-<<<<<<< HEAD
-        if(i > 0)src += '\nelse ';
-        if(i < maxTextures-1)src += 'if(vTextureId == ' + i + '.0)';
-=======
-        if(i > 0) {
-          src += '\nelse ';
+        if(i < maxTextures-1)
+        {
+            src += 'if(vTextureId == ' + i + '.0)';
         }
-        if(i < maxTextures-1) {
-          src += 'if(ndx == ' + i + ')';
-        }
->>>>>>> a1accad2
+
         src += '\n{';
         src += '\n\tcolor = texture2D(uSamplers['+i+'], vTextureCoord);';
         src += '\n}';
@@ -69,22 +67,6 @@
     return src;
 }
 
-<<<<<<< HEAD
-var fragTemplate = [
 
-    'precision lowp float;',
-    'varying vec2 vTextureCoord;',
-    'varying vec4 vColor;',
-    'varying float vTextureId;',
-    'uniform sampler2D uSamplers[%count%];',
 
-    'void main(void){',
-        'vec4 color;',
-        '%forloop%',
-        'gl_FragColor = color * vColor;',
-    '}'
-].join('\n');
-
-=======
->>>>>>> a1accad2
 module.exports = generateMultiTextureShader;